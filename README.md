<div  align="center">
  <h1>Fyler.nvim</h1>
  <p>A flowless neovim file manager</p>
</div>

<p align="center">
  <img alt="License" src="https://img.shields.io/github/license/A7Lavinraj/fyler.nvim?style=for-the-badge&logo=starship&color=ee999f&logoColor=D9E0EE&labelColor=302D41" />
  <img alt="Stars" src="https://img.shields.io/github/stars/A7Lavinraj/fyler.nvim?style=for-the-badge&logo=starship&color=c69ff5&logoColor=D9E0EE&labelColor=302D41" />
</p>

> [!WARNING]
> This plugin is still under developement and not ready to use

## Installtion

### Stable version

<details open>
  <summary><a href="https://github.com/folke/lazy.nvim">lazy.nvim</a> (recommended)</summary>

  ```lua
    {
      "A7Lavinraj/fyler.nvim",
      dependencies = { "echasnovski/mini.icons" },
      commit = "d87e4281e18712361f82a07f9fca71957244ef33",
      opts = {} -- check the default options in the README.md
    }
  ```
</details>

### Latest version

<details open>
  <summary><a href="https://github.com/folke/lazy.nvim">lazy.nvim</a> (recommended)</summary>

  ```lua
    {
      "A7Lavinraj/fyler.nvim",
      dependencies = { "echasnovski/mini.icons" },
      opts = {} -- check the default options in the README.md
    }
  ```
</details>

<details>
  <summary><a href="https://github.com/echasnovski/mini.deps">mini.deps</a></summary>

  ```lua
    add({
      source = 'A7Lavinraj/fyler.nvim',
      depends = { 'echasnovski/mini.icons' },
    })
  ```
</details>

<details>
  <summary>(Default configuration)</summary>

  ```lua
    {
      default_explorer = false,
      close_on_select = true,
      views = {
        file_tree = {
          width = 0.8,
          height = 0.8,
          kind = "float",
          border = "single",
        },
      },
      mappings = {
        file_tree = {
          n = {
            ["q"] = "CloseView",
            ["<CR>"] = "Select",
          },
        },
      },
    }
  ```
</details>

## TODOS

- [x] Basic file operations (CREATE, DELETE, MOVE)
- [x] User command to change behaviour on startup
- [x] Hijack NETRW
- [ ] GIT integration (BASIC)
- [ ] GIT integration (ADVANCE)
- [ ] Track current buffer
- [ ] Fuzzy finding
- [ ] LSP integration
- [ ] SSH integration

<<<<<<< HEAD
<h2>Want to try now?</h2>

```lua
{
  "A7Lavinraj/fyler.nvim",
  dependencies = { "echasnovski/mini.icons" },
  opts = {}
}
```

<h2>Default options</h2>

```lua
{
  close_on_open = true,
  default_explorer = false,
  window_config = {
    width = 0.3,
    split = 'right',
  },
  window_options = {
    number = true,
    relativenumber = true,
  },
  view_config = {
    git_status = {
      enable = true,
    },
  },
}
```

## Contributors
=======
## Similar plugins

- [oil.nvim](https://github.com/stevearc/oil.nvim)
- [mini.files](https://github.com/echasnovski/mini.files)

## Codebase inspiration

- [neogit](https://github.com/NeogitOrg/neogit)

## Special thanks to all contributors!
>>>>>>> afe933e3

<a href="https://github.com/A7Lavinraj/fyler.nvim/graphs/contributors">
  <img src="https://contrib.rocks/image?repo=A7Lavinraj/fyler.nvim" />
</a><|MERGE_RESOLUTION|>--- conflicted
+++ resolved
@@ -92,41 +92,6 @@
 - [ ] LSP integration
 - [ ] SSH integration
 
-<<<<<<< HEAD
-<h2>Want to try now?</h2>
-
-```lua
-{
-  "A7Lavinraj/fyler.nvim",
-  dependencies = { "echasnovski/mini.icons" },
-  opts = {}
-}
-```
-
-<h2>Default options</h2>
-
-```lua
-{
-  close_on_open = true,
-  default_explorer = false,
-  window_config = {
-    width = 0.3,
-    split = 'right',
-  },
-  window_options = {
-    number = true,
-    relativenumber = true,
-  },
-  view_config = {
-    git_status = {
-      enable = true,
-    },
-  },
-}
-```
-
-## Contributors
-=======
 ## Similar plugins
 
 - [oil.nvim](https://github.com/stevearc/oil.nvim)
@@ -137,7 +102,6 @@
 - [neogit](https://github.com/NeogitOrg/neogit)
 
 ## Special thanks to all contributors!
->>>>>>> afe933e3
 
 <a href="https://github.com/A7Lavinraj/fyler.nvim/graphs/contributors">
   <img src="https://contrib.rocks/image?repo=A7Lavinraj/fyler.nvim" />
